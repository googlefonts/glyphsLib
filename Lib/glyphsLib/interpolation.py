--- conflicted
+++ resolved
@@ -310,20 +310,15 @@
         # https://github.com/googlei18n/glyphsLib/issues/165
         location = OrderedDict()
         for axis in axes:
-<<<<<<< HEAD
             location[axis] = getattr(
                 instance, 'interpolation' + axis.title(), DEFAULT_LOCS[axis])
-=======
-            location[axis] = instance.get(
-                'interpolation' + axis.title(), DEFAULT_LOCS[axis])
         styleMapFamilyName, styleMapStyleName = build_stylemap_names(
             family_name=familyName,
             style_name=styleName,
-            is_bold=instance.get('isBold', False),
-            is_italic=instance.get('isItalic', False),
-            linked_style=instance.get('linkStyle')
+            is_bold=instance.isBold,
+            is_italic=instance.isItalic,
+            linked_style=instance.linkStyle,
         )
->>>>>>> 60f0f73f
         writer.startInstance(
             name=' '.join((familyName, styleName)),
             location=location,
@@ -342,7 +337,7 @@
 
 
 def _set_class_from_instance(ufo, data, key, codes):
-    class_name = data.get(key)
+    class_name = getattr(data, key)
     if class_name:
         ufo.lib[GLYPHS_PREFIX + key] = class_name
     if class_name in codes:
